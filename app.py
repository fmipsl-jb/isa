--- conflicted
+++ resolved
@@ -4,18 +4,15 @@
 
 import base64
 import json
-<<<<<<< HEAD
 import base64
 import binascii
 import io
 import time
 import uuid
 import wave
-=======
 import os
 import queue
 import threading
->>>>>>> b92e59cc
 from dataclasses import dataclass
 from datetime import datetime
 from typing import Any, Callable, Dict, List, Mapping, Optional, Sequence, Tuple
@@ -61,14 +58,11 @@
     previous_response_id: Optional[str] = None
     prompt_reference: Optional[Dict[str, Any]] = None
     cache_key: Optional[str] = None
-<<<<<<< HEAD
     mode: str = "text"
     voice_session_id: Optional[str] = None
     voice_role: str = "assistant"
-=======
     voice_session_id: Optional[str] = None
     mode: Optional[str] = None
->>>>>>> b92e59cc
 
 
 @dataclass
@@ -1386,14 +1380,12 @@
         st.session_state["conversation_history"] = {}
     if "active_model" not in st.session_state:
         st.session_state["active_model"] = None
-<<<<<<< HEAD
     if "active_voice_turns" not in st.session_state:
         st.session_state["active_voice_turns"] = {}
     if "voice_recordings" not in st.session_state:
         st.session_state["voice_recordings"] = {}
     if "realtime_event_queue" not in st.session_state:
         st.session_state["realtime_event_queue"] = []
-=======
     if "voice_session_toggle" not in st.session_state:
         st.session_state["voice_session_toggle"] = False
     if "voice_session_active" not in st.session_state:
@@ -1404,7 +1396,6 @@
         st.session_state["voice_session_metadata"] = None
     if "voice_session_error" not in st.session_state:
         st.session_state["voice_session_error"] = None
->>>>>>> b92e59cc
 
     # Update the `daw_options` list to support additional DAW versions in the future.
     daw_options = [
