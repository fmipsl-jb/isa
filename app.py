--- conflicted
+++ resolved
@@ -4,9 +4,7 @@
 
 import base64
 import json
-<<<<<<< HEAD
 from urllib.parse import urlparse
-=======
 import base64
 import binascii
 import io
@@ -16,7 +14,6 @@
 import os
 import queue
 import threading
->>>>>>> 53a72b20
 from dataclasses import dataclass
 from datetime import datetime
 from typing import Any, Callable, Dict, List, Mapping, Optional, Sequence, Tuple
